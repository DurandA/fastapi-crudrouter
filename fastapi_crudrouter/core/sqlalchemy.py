--- conflicted
+++ resolved
@@ -82,20 +82,14 @@
 
         return route
 
-<<<<<<< HEAD
     def _update(self, *args: Any, **kwargs: Any) -> Callable:
         def route(
             item_id: self._pk_type,  # type: ignore
             model: self.update_schema,  # type: ignore
             db: Session = Depends(self.db_func),
         ) -> TM:
-            db_model = self._get_one()(item_id, db)
-=======
-    def _update(self) -> Callable:
-        def route(item_id: self._pk_type, model: self.update_schema, db: Session = Depends(self.db_func)):
             try:
                 db_model = self._get_one()(item_id, db)
->>>>>>> a1da10a1
 
                 for key, value in model.dict(exclude={self._pk}).items():
                     if hasattr(db_model, key):
