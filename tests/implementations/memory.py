from fastapi import FastAPI

from fastapi_crudrouter import MemoryCRUDRouter as CRUDRouter
from tests import Potato, Carrot, CarrotUpdate, PAGINATION_SIZE, CUSTOM_TAGS


def memory_implementation():
    app = FastAPI()
<<<<<<< HEAD
    potato_router = CRUDRouter(schema=Potato, paginate=PAGINATION_SIZE)
    carrot_router = CRUDRouter(schema=Carrot, update_schema=CarrotUpdate)
=======
    app.include_router(CRUDRouter(schema=Potato, paginate=PAGINATION_SIZE))
    app.include_router(
        CRUDRouter(
            schema=Carrot,
            update_schema=CarrotUpdate,
            tags=CUSTOM_TAGS,
        )
    )
>>>>>>> 05d00c2e

    return app, [potato_router, carrot_router]


if __name__ == "__main__":
    import uvicorn

    uvicorn.run(memory_implementation(), port=5000)<|MERGE_RESOLUTION|>--- conflicted
+++ resolved
@@ -6,19 +6,8 @@
 
 def memory_implementation():
     app = FastAPI()
-<<<<<<< HEAD
     potato_router = CRUDRouter(schema=Potato, paginate=PAGINATION_SIZE)
-    carrot_router = CRUDRouter(schema=Carrot, update_schema=CarrotUpdate)
-=======
-    app.include_router(CRUDRouter(schema=Potato, paginate=PAGINATION_SIZE))
-    app.include_router(
-        CRUDRouter(
-            schema=Carrot,
-            update_schema=CarrotUpdate,
-            tags=CUSTOM_TAGS,
-        )
-    )
->>>>>>> 05d00c2e
+    carrot_router = CRUDRouter(schema=Carrot, update_schema=CarrotUpdate, tags=CUSTOM_TAGS)
 
     return app, [potato_router, carrot_router]
 
